# grunt-mutation-testing

> JavaScript Mutation Testing as grunt plugin. Tests your tests by mutating the code.

[![Build Status](https://api.travis-ci.org/jimivdw/grunt-mutation-testing.svg?branch=master)](https://travis-ci.org/jimivdw/grunt-mutation-testing)

## Getting Started
This plugin requires Grunt.

If you haven't used [Grunt](http://gruntjs.com/) before, be sure to check out the [Getting Started](http://gruntjs.com/getting-started) guide, as it explains how to create a [Gruntfile](http://gruntjs.com/sample-gruntfile) as well as install and use Grunt plugins. Once you're familiar with that process, you may install this plugin with this command:

```shell
npm install grunt-mutation-testing --save-dev
```

Once the plugin has been installed, it may be enabled inside your Gruntfile with this line of JavaScript:

```js
grunt.loadNpmTasks('grunt-mutation-testing');
```

## The "mutationTest" task

### Overview
In your project's Gruntfile, add a section named `mutationTest` to the data object passed into `grunt.initConfig()`.

```js
grunt.initConfig({
  mutationTest: {
    options: {
      // Task-specific options go here.
    },
    your_target: {
      // Target-specific file lists and/or options go here.
    },
  },
})
```

### Options

#### options.test
Type: `String` or `Function` 
Default value: No Default value

This test is executed for every Mutation. If it succeeds, this mutation is reported.

#### options.karma
Type: `Object` 
Karma configuration

#### options.karma.configFile
Type: `String`
Karma config file

#### options.karma.waitForServerTime
Type: `Number`
Default value: 5 (seconds)

#### options.mocha.testFiles
Type: `[String]`
Mocha configuration 

#### options.ignore
Type: `RegExp` or `[RegExp]`
Default value: undefined

Mutated code which matches this option is ignored.

### Usage Examples

#### Default Options
In this example, the default options are used to report every possible mutation. 

```js
grunt.initConfig({
  mutationTest: {
    options: {},
    target: {
      files: {
        'tmp/report.txt': ['test/fixtures/mocha/script*.js']
      }
    }
  }
})
```

#### Custom Options
In this example all mutations are reported, which cause no failure of the grunt script.

```js
grunt.initConfig({
  mutationTest: {
    options: {
      ignore: /^log\(/,
      test: 'grunt mochaTest:fixtures'
    },
    target: {
      files: {
        'tmp/grunt.txt': ['test/fixtures/mocha/script*.js']
      }
    }
  }
})
```
Calling a test in this way is easy but **very slow**. 
It's much faster to call tests directly by providing a test function. 
This is demonstrated in this project's Gruntfile.js.

For your convenience you can easily configure fast mocha and karma tests:

##### Mocha

 ```js
 grunt.initConfig({
   mutationTest: {
      mocha: {
        options: {
          mocha: {
            testFiles: ['test/fixtures/mocha/mocha-test*.js']
          }
        },
        files: {
          'tmp/mocha.txt': ['test/fixtures/mocha/script*.js']
        }
   }
 })
 ```

##### Karma

 ```js
 grunt.initConfig({
   mutationTest: {
      karma: {
        options: {
          karma: {
            configFile: 'test/fixtures/karma-mocha/karma.conf.js',
            waitForServerTime: 5 // optional, default = 5s
          }
        },
        files: {
          'tmp/karma.txt': ['test/fixtures/karma-mocha/script*.js']
        }
      }
   }
 })
 ```

##### Logging results to console

You can provide 'LOG' as files key in order to log the results to the console. 

```js
grunt.initConfig({
  mutationTest: {
    options: {
      ignore: /^log\(/,
      test: 'grunt mochaTest:fixtures'
    },
    
    target: {
      files: {
        'LOG': ['test/fixtures/mocha/script*.js']
      }
    }
  }
})
```

## Contributing
In lieu of a formal styleguide, take care to maintain the existing coding style. Add unit tests for any new or changed functionality. Lint and test your code using [Grunt](http://gruntjs.com/).

## Release History
_(Nothing yet)_

## License
<<<<<<< HEAD
Copyright (c) 2015 Jimi van der Woning, Martin Koster. Licensed under the MIT license.

Original version by Marco Stahl
=======
Copyright (c) 2015 Jimi van der Woning, Martin Koster. Licensed under the MIT license.
>>>>>>> fef43b9b
<|MERGE_RESOLUTION|>--- conflicted
+++ resolved
@@ -175,10 +175,6 @@
 _(Nothing yet)_
 
 ## License
-<<<<<<< HEAD
 Copyright (c) 2015 Jimi van der Woning, Martin Koster. Licensed under the MIT license.
 
-Original version by Marco Stahl
-=======
-Copyright (c) 2015 Jimi van der Woning, Martin Koster. Licensed under the MIT license.
->>>>>>> fef43b9b
+Original version by Marco Stahl